--- conflicted
+++ resolved
@@ -1,11 +1,8 @@
 # NeuroLens
 
 NeuroLens unifies GPU profiling runs into a strict, shareable ledger. The project now spans the Phase 0 groundwork (docs, schema, validation) and Phase 1–2 runtime adapters for ONNX Runtime, PyTorch, and TensorRT (with graceful stub).
-<<<<<<< HEAD
-=======
 NeuroLens unifies GPU profiling runs into a strict, shareable ledger. The project now includes the Phase 0 groundwork (docs, schema, validation) and the Phase 1 ONNX Runtime profiling pipeline.
 NeuroLens unifies GPU profiling runs into a strict, shareable ledger. This repository currently hosts the Phase 0 groundwork: schema, docs, and validation tests.
->>>>>>> 4aff5a75
 
 ## Quickstart
 
@@ -53,10 +50,7 @@
 aligned op signatures, and the diff output highlights which layers shifted most.
 
 ### 5. Generate Insights & Reports
-<<<<<<< HEAD
-=======
 ### Generate Insights & Reports
->>>>>>> 4aff5a75
 ```bash
 # From a validated profiling run
 neurolens report --run runs/example.json --md out/report.md --html out/report.html
@@ -80,7 +74,6 @@
 ```
 The Streamlit-powered dashboard offers timeline, roofline, and fingerprint diff pages. All data is loaded from local JSON files so the experience remains fully offline.
 
-<<<<<<< HEAD
 ### 7. Batch-sweep Benchmarking
 ```bash
 python tools/gen_add_onnx.py --out ./tmp/add.onnx
@@ -92,9 +85,7 @@
 user-defined tags.
 
 ### 8. Export Bundles
-=======
 ### 7. Export Bundles
->>>>>>> 4aff5a75
 ```bash
 # Generate artifacts
 neurolens fingerprint --run runs/run123.json --out fp/run123.fp.json
@@ -106,9 +97,7 @@
 ```
 The resulting `.bundle.zip` archive collects the run, fingerprint, reports, and a `manifest.json` with SHA-256 hashes for integrity checks.
 
-<<<<<<< HEAD
 ### 9. Validate a profiling JSON manually
-=======
 ### 8. Validate a profiling JSON manually
 ### 7. Validate a profiling JSON manually
 ### 5. Validate a profiling JSON manually
@@ -131,7 +120,6 @@
 
 ### 4. Validate a profiling JSON manually
 ### 3. Validate a profiling JSON
->>>>>>> 4aff5a75
 ```bash
 python - <<'PY'
 from pathlib import Path
@@ -140,14 +128,11 @@
 
 data = json.load(open('samples/trace_minimal.json'))
 validate_run_schema(data)
-<<<<<<< HEAD
-=======
 import jsonschema
 
 schema = json.load(open('schema/run.schema.json'))
 data = json.load(open('samples/trace_minimal.json'))
 jsonschema.validate(instance=data, schema=schema)
->>>>>>> 4aff5a75
 print('Validation succeeded!')
 PY
 ```
@@ -159,16 +144,11 @@
 - `neurolens/adapters/` — backend-specific adapters and registry.
 - `neurolens/fingerprint/` — fingerprint builder and similarity utilities.
 - `neurolens/utils/` — environment detection, schema validation, and JSON helpers.
-<<<<<<< HEAD
-=======
 - `neurolens/utils/` — environment detection and schema validation helpers.
->>>>>>> 4aff5a75
 - `neurolens/cli/` — Typer-powered CLI entrypoints.
 - `samples/` — example traces; generate models via `tools/` helpers when needed.
 - `golden/` — canonical traces for parity checks.
 - `tests/` — Pytest-based validation harness for schema and adapters.
-<<<<<<< HEAD
-=======
 - `neurolens/core/` — profiling orchestrator and schema validation helpers.
 - `neurolens/adapters/` — backend-specific adapters (Phase 1: ONNX Runtime).
 - `neurolens/cli/` — Typer-powered CLI entrypoints.
@@ -176,7 +156,6 @@
 - `tests/` — Pytest-based validation harness for schema and profiler logic.
 - `samples/` — Example traces that validate against the schema.
 - `tests/` — Pytest-based validation harness.
->>>>>>> 4aff5a75
 - `devlog/` — Daily development journal capturing progress and next steps.
 
 ## License
