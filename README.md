# NeuroLens

<<<<<<< HEAD
NeuroLens unifies GPU profiling runs into a strict, shareable ledger. The project now spans the Phase 0 groundwork (docs, schema, validation) and Phase 1–2 runtime adapters for ONNX Runtime, PyTorch, and TensorRT (with graceful stub).
=======
NeuroLens unifies GPU profiling runs into a strict, shareable ledger. The project now includes the Phase 0 groundwork (docs, schema, validation) and the Phase 1 ONNX Runtime profiling pipeline.
NeuroLens unifies GPU profiling runs into a strict, shareable ledger. This repository currently hosts the Phase 0 groundwork: schema, docs, and validation tests.
>>>>>>> 506c7ec9

## Quickstart

### 1. Install dependencies
```bash
python -m venv .venv
source .venv/bin/activate
pip install -U pip
pip install -e .[dev]
<<<<<<< HEAD
# Optional backends
pip install -e .[profiler]        # ONNX Runtime helper
pip install onnx torch            # Install manually if extras unavailable
```

### 2. Run tests
```bash
pytest -q
```
Tests automatically skip adapters whose dependencies are missing (e.g., TensorRT or PyTorch).

### 3. Profile models via CLI
```bash
# ONNX Runtime
python tools/gen_add_onnx.py --out /tmp/add.onnx
neurolens profile --backend onnxrt --model /tmp/add.onnx

# PyTorch builtin tiny model (requires torch installed)
python tools/gen_tiny_linear.py --out-dir /tmp/tiny
neurolens profile --backend torch --model builtin:tiny_linear

# TensorRT (requires generated ONNX; stub fallback if TRT unavailable)
neurolens profile --backend tensorrt --model /tmp/tiny/tiny_linear.onnx --allow-stub-trt
```
The command writes a schema-compliant artifact to `runs/` and prints a latency summary. Use `neurolens profile --help` for the full CLI reference.

### 4. Validate a profiling JSON manually
=======
```

> **Note:** To execute real ONNX Runtime profiles install the optional extras: `pip install -e .[profiler]`.

### 2. Run tests
```bash
pytest
```

### 3. Profile an ONNX model
```bash
neurolens profile --model path/to/model.onnx --bs 8 --seq 128 --precision fp16
```
The command writes a schema-compliant artifact to `runs/` and prints a latency summary. Add `--help` for the full CLI reference.

### 4. Validate a profiling JSON manually
### 3. Validate a profiling JSON
>>>>>>> 506c7ec9
```bash
python - <<'PY'
from pathlib import Path
import json
<<<<<<< HEAD
from neurolens.utils.validate import validate_run_schema

data = json.load(open('samples/trace_minimal.json'))
validate_run_schema(data)
=======
import jsonschema

schema = json.load(open('schema/run.schema.json'))
data = json.load(open('samples/trace_minimal.json'))
jsonschema.validate(instance=data, schema=schema)
>>>>>>> 506c7ec9
print('Validation succeeded!')
PY
```

## Project Layout
- `docs/` — specifications, metrics glossary, and architecture notes.
- `schema/` — JSON schema definitions for profiling runs.
<<<<<<< HEAD
- `neurolens/core/` — profiling orchestrator and run writers.
- `neurolens/adapters/` — backend-specific adapters and registry.
- `neurolens/utils/` — environment detection and schema validation helpers.
- `neurolens/cli/` — Typer-powered CLI entrypoints.
- `samples/` — example traces; generate models via `tools/` helpers when needed.
- `golden/` — canonical traces for parity checks.
- `tests/` — Pytest-based validation harness for schema and adapters.
=======
- `neurolens/core/` — profiling orchestrator and schema validation helpers.
- `neurolens/adapters/` — backend-specific adapters (Phase 1: ONNX Runtime).
- `neurolens/cli/` — Typer-powered CLI entrypoints.
- `samples/` — Example traces that validate against the schema.
- `tests/` — Pytest-based validation harness for schema and profiler logic.
- `samples/` — Example traces that validate against the schema.
- `tests/` — Pytest-based validation harness.
>>>>>>> 506c7ec9
- `devlog/` — Daily development journal capturing progress and next steps.

## License
Licensed under the Apache License, Version 2.0. See [LICENSE](LICENSE).<|MERGE_RESOLUTION|>--- conflicted
+++ resolved
@@ -1,11 +1,8 @@
 # NeuroLens
 
-<<<<<<< HEAD
 NeuroLens unifies GPU profiling runs into a strict, shareable ledger. The project now spans the Phase 0 groundwork (docs, schema, validation) and Phase 1–2 runtime adapters for ONNX Runtime, PyTorch, and TensorRT (with graceful stub).
-=======
 NeuroLens unifies GPU profiling runs into a strict, shareable ledger. The project now includes the Phase 0 groundwork (docs, schema, validation) and the Phase 1 ONNX Runtime profiling pipeline.
 NeuroLens unifies GPU profiling runs into a strict, shareable ledger. This repository currently hosts the Phase 0 groundwork: schema, docs, and validation tests.
->>>>>>> 506c7ec9
 
 ## Quickstart
 
@@ -15,7 +12,6 @@
 source .venv/bin/activate
 pip install -U pip
 pip install -e .[dev]
-<<<<<<< HEAD
 # Optional backends
 pip install -e .[profiler]        # ONNX Runtime helper
 pip install onnx torch            # Install manually if extras unavailable
@@ -43,7 +39,6 @@
 The command writes a schema-compliant artifact to `runs/` and prints a latency summary. Use `neurolens profile --help` for the full CLI reference.
 
 ### 4. Validate a profiling JSON manually
-=======
 ```
 
 > **Note:** To execute real ONNX Runtime profiles install the optional extras: `pip install -e .[profiler]`.
@@ -61,23 +56,19 @@
 
 ### 4. Validate a profiling JSON manually
 ### 3. Validate a profiling JSON
->>>>>>> 506c7ec9
 ```bash
 python - <<'PY'
 from pathlib import Path
 import json
-<<<<<<< HEAD
 from neurolens.utils.validate import validate_run_schema
 
 data = json.load(open('samples/trace_minimal.json'))
 validate_run_schema(data)
-=======
 import jsonschema
 
 schema = json.load(open('schema/run.schema.json'))
 data = json.load(open('samples/trace_minimal.json'))
 jsonschema.validate(instance=data, schema=schema)
->>>>>>> 506c7ec9
 print('Validation succeeded!')
 PY
 ```
@@ -85,7 +76,6 @@
 ## Project Layout
 - `docs/` — specifications, metrics glossary, and architecture notes.
 - `schema/` — JSON schema definitions for profiling runs.
-<<<<<<< HEAD
 - `neurolens/core/` — profiling orchestrator and run writers.
 - `neurolens/adapters/` — backend-specific adapters and registry.
 - `neurolens/utils/` — environment detection and schema validation helpers.
@@ -93,7 +83,6 @@
 - `samples/` — example traces; generate models via `tools/` helpers when needed.
 - `golden/` — canonical traces for parity checks.
 - `tests/` — Pytest-based validation harness for schema and adapters.
-=======
 - `neurolens/core/` — profiling orchestrator and schema validation helpers.
 - `neurolens/adapters/` — backend-specific adapters (Phase 1: ONNX Runtime).
 - `neurolens/cli/` — Typer-powered CLI entrypoints.
@@ -101,7 +90,6 @@
 - `tests/` — Pytest-based validation harness for schema and profiler logic.
 - `samples/` — Example traces that validate against the schema.
 - `tests/` — Pytest-based validation harness.
->>>>>>> 506c7ec9
 - `devlog/` — Daily development journal capturing progress and next steps.
 
 ## License
