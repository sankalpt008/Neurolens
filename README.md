--- conflicted
+++ resolved
@@ -1,11 +1,8 @@
 # NeuroLens
 
 NeuroLens unifies GPU profiling runs into a strict, shareable ledger. The project now spans the Phase 0 groundwork (docs, schema, validation) and Phase 1–2 runtime adapters for ONNX Runtime, PyTorch, and TensorRT (with graceful stub).
-<<<<<<< HEAD
-=======
 NeuroLens unifies GPU profiling runs into a strict, shareable ledger. The project now includes the Phase 0 groundwork (docs, schema, validation) and the Phase 1 ONNX Runtime profiling pipeline.
 NeuroLens unifies GPU profiling runs into a strict, shareable ledger. This repository currently hosts the Phase 0 groundwork: schema, docs, and validation tests.
->>>>>>> 8deae3d3
 
 ## Quickstart
 
@@ -53,10 +50,7 @@
 aligned op signatures, and the diff output highlights which layers shifted most.
 
 ### 5. Generate Insights & Reports
-<<<<<<< HEAD
-=======
 ### Generate Insights & Reports
->>>>>>> 8deae3d3
 ```bash
 # From a validated profiling run
 neurolens report --run runs/example.json --md out/report.md --html out/report.html
@@ -91,10 +85,7 @@
 user-defined tags.
 
 ### 8. Export Bundles
-<<<<<<< HEAD
-=======
 ### 7. Export Bundles
->>>>>>> 8deae3d3
 ```bash
 # Generate artifacts
 neurolens fingerprint --run runs/run123.json --out fp/run123.fp.json
@@ -106,7 +97,6 @@
 ```
 The resulting `.bundle.zip` archive collects the run, fingerprint, reports, and a `manifest.json` with SHA-256 hashes for integrity checks.
 
-<<<<<<< HEAD
 ### 9. Run Store & Search
 ```bash
 # Persist runs after profiling (write_run is called by higher-level flows)
@@ -118,7 +108,6 @@
 fast lookups. See [`docs/storage_guide.md`](docs/storage_guide.md) for details.
 
 ### 10. Validate a profiling JSON manually
-=======
 ### 9. Validate a profiling JSON manually
 ### 8. Validate a profiling JSON manually
 ### 7. Validate a profiling JSON manually
@@ -142,7 +131,6 @@
 
 ### 4. Validate a profiling JSON manually
 ### 3. Validate a profiling JSON
->>>>>>> 8deae3d3
 ```bash
 python - <<'PY'
 from pathlib import Path
@@ -151,14 +139,11 @@
 
 data = json.load(open('samples/trace_minimal.json'))
 validate_run_schema(data)
-<<<<<<< HEAD
-=======
 import jsonschema
 
 schema = json.load(open('schema/run.schema.json'))
 data = json.load(open('samples/trace_minimal.json'))
 jsonschema.validate(instance=data, schema=schema)
->>>>>>> 8deae3d3
 print('Validation succeeded!')
 PY
 ```
@@ -170,16 +155,11 @@
 - `neurolens/adapters/` — backend-specific adapters and registry.
 - `neurolens/fingerprint/` — fingerprint builder and similarity utilities.
 - `neurolens/utils/` — environment detection, schema validation, and JSON helpers.
-<<<<<<< HEAD
-=======
 - `neurolens/utils/` — environment detection and schema validation helpers.
->>>>>>> 8deae3d3
 - `neurolens/cli/` — Typer-powered CLI entrypoints.
 - `samples/` — example traces; generate models via `tools/` helpers when needed.
 - `golden/` — canonical traces for parity checks.
 - `tests/` — Pytest-based validation harness for schema and adapters.
-<<<<<<< HEAD
-=======
 - `neurolens/core/` — profiling orchestrator and schema validation helpers.
 - `neurolens/adapters/` — backend-specific adapters (Phase 1: ONNX Runtime).
 - `neurolens/cli/` — Typer-powered CLI entrypoints.
@@ -187,7 +167,6 @@
 - `tests/` — Pytest-based validation harness for schema and profiler logic.
 - `samples/` — Example traces that validate against the schema.
 - `tests/` — Pytest-based validation harness.
->>>>>>> 8deae3d3
 - `devlog/` — Daily development journal capturing progress and next steps.
 
 ## License
