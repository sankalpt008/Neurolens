# NeuroLens

NeuroLens unifies GPU profiling runs into a strict, shareable ledger. The project now spans the Phase 0 groundwork (docs, schema, validation) and Phase 1–2 runtime adapters for ONNX Runtime, PyTorch, and TensorRT (with graceful stub).
<<<<<<< HEAD
=======
NeuroLens unifies GPU profiling runs into a strict, shareable ledger. The project now includes the Phase 0 groundwork (docs, schema, validation) and the Phase 1 ONNX Runtime profiling pipeline.
NeuroLens unifies GPU profiling runs into a strict, shareable ledger. This repository currently hosts the Phase 0 groundwork: schema, docs, and validation tests.
>>>>>>> 5f67e44a

## Quickstart

### 1. Install dependencies
```bash
python -m venv .venv
source .venv/bin/activate
pip install -U pip
pip install -e .[dev]
# Optional backends
pip install -e .[profiler]        # ONNX Runtime helper
pip install onnx torch            # Install manually if extras unavailable
```

### 2. Run tests
```bash
pytest -q
```
Tests automatically skip adapters whose dependencies are missing (e.g., TensorRT or PyTorch).

### 3. Profile models via CLI
```bash
# ONNX Runtime
python tools/gen_add_onnx.py --out /tmp/add.onnx
neurolens profile --backend onnxrt --model /tmp/add.onnx

# PyTorch builtin tiny model (requires torch installed)
python tools/gen_tiny_linear.py --out-dir /tmp/tiny
neurolens profile --backend torch --model builtin:tiny_linear

# TensorRT (requires generated ONNX; stub fallback if TRT unavailable)
neurolens profile --backend tensorrt --model /tmp/tiny/tiny_linear.onnx --allow-stub-trt
```
The command writes a schema-compliant artifact to `runs/` and prints a latency summary. Use `neurolens profile --help` for the full CLI reference.

### 4. Fingerprints & Diff
```bash
# Build a fingerprint from a run artifact
neurolens fingerprint --run runs/example.json --out fp/example.fp.json

# Compare two fingerprints and export a Markdown report
neurolens compare --a fp/base.fp.json --b fp/latest.fp.json --topk 10 --markdown out/compare.md
```
Fingerprints capture per-op vectors normalized by run totals and optional hardware peaks. Similarity uses cosine distance across
aligned op signatures, and the diff output highlights which layers shifted most.

<<<<<<< HEAD
### Generate Insights & Reports
```bash
# From a validated profiling run
neurolens report --run runs/example.json --md out/report.md --html out/report.html

# From fingerprints with a baseline
neurolens compare --a fp/base.fp.json --b fp/latest.fp.json --markdown out/diff.md
neurolens report --fingerprint fp/latest.fp.json --baseline fp/base.fp.json --html out/report.html
```
Insights evaluate the rule DSL in `neurolens/insights/rules.yaml`, rank findings by severity and impact, and emit Markdown/HTML summaries that highlight global issues, per-op bottlenecks, and divergences versus an optional baseline.

### 5. Validate a profiling JSON manually
=======
### 5. Validate a profiling JSON manually
### 4. Validate a profiling JSON manually
```

> **Note:** To execute real ONNX Runtime profiles install the optional extras: `pip install -e .[profiler]`.

### 2. Run tests
```bash
pytest
```

### 3. Profile an ONNX model
```bash
neurolens profile --model path/to/model.onnx --bs 8 --seq 128 --precision fp16
```
The command writes a schema-compliant artifact to `runs/` and prints a latency summary. Add `--help` for the full CLI reference.

### 4. Validate a profiling JSON manually
### 3. Validate a profiling JSON
>>>>>>> 5f67e44a
```bash
python - <<'PY'
from pathlib import Path
import json
from neurolens.utils.validate import validate_run_schema

data = json.load(open('samples/trace_minimal.json'))
validate_run_schema(data)
<<<<<<< HEAD
=======
import jsonschema

schema = json.load(open('schema/run.schema.json'))
data = json.load(open('samples/trace_minimal.json'))
jsonschema.validate(instance=data, schema=schema)
>>>>>>> 5f67e44a
print('Validation succeeded!')
PY
```

## Project Layout
- `docs/` — specifications, metrics glossary, and architecture notes.
- `schema/` — JSON schema definitions for profiling runs.
- `neurolens/core/` — profiling orchestrator and run writers.
- `neurolens/adapters/` — backend-specific adapters and registry.
- `neurolens/fingerprint/` — fingerprint builder and similarity utilities.
- `neurolens/utils/` — environment detection, schema validation, and JSON helpers.
<<<<<<< HEAD
=======
- `neurolens/utils/` — environment detection and schema validation helpers.
>>>>>>> 5f67e44a
- `neurolens/cli/` — Typer-powered CLI entrypoints.
- `samples/` — example traces; generate models via `tools/` helpers when needed.
- `golden/` — canonical traces for parity checks.
- `tests/` — Pytest-based validation harness for schema and adapters.
<<<<<<< HEAD
=======
- `neurolens/core/` — profiling orchestrator and schema validation helpers.
- `neurolens/adapters/` — backend-specific adapters (Phase 1: ONNX Runtime).
- `neurolens/cli/` — Typer-powered CLI entrypoints.
- `samples/` — Example traces that validate against the schema.
- `tests/` — Pytest-based validation harness for schema and profiler logic.
- `samples/` — Example traces that validate against the schema.
- `tests/` — Pytest-based validation harness.
>>>>>>> 5f67e44a
- `devlog/` — Daily development journal capturing progress and next steps.

## License
Licensed under the Apache License, Version 2.0. See [LICENSE](LICENSE).<|MERGE_RESOLUTION|>--- conflicted
+++ resolved
@@ -1,11 +1,8 @@
 # NeuroLens
 
 NeuroLens unifies GPU profiling runs into a strict, shareable ledger. The project now spans the Phase 0 groundwork (docs, schema, validation) and Phase 1–2 runtime adapters for ONNX Runtime, PyTorch, and TensorRT (with graceful stub).
-<<<<<<< HEAD
-=======
 NeuroLens unifies GPU profiling runs into a strict, shareable ledger. The project now includes the Phase 0 groundwork (docs, schema, validation) and the Phase 1 ONNX Runtime profiling pipeline.
 NeuroLens unifies GPU profiling runs into a strict, shareable ledger. This repository currently hosts the Phase 0 groundwork: schema, docs, and validation tests.
->>>>>>> 5f67e44a
 
 ## Quickstart
 
@@ -52,7 +49,6 @@
 Fingerprints capture per-op vectors normalized by run totals and optional hardware peaks. Similarity uses cosine distance across
 aligned op signatures, and the diff output highlights which layers shifted most.
 
-<<<<<<< HEAD
 ### Generate Insights & Reports
 ```bash
 # From a validated profiling run
@@ -65,7 +61,6 @@
 Insights evaluate the rule DSL in `neurolens/insights/rules.yaml`, rank findings by severity and impact, and emit Markdown/HTML summaries that highlight global issues, per-op bottlenecks, and divergences versus an optional baseline.
 
 ### 5. Validate a profiling JSON manually
-=======
 ### 5. Validate a profiling JSON manually
 ### 4. Validate a profiling JSON manually
 ```
@@ -85,7 +80,6 @@
 
 ### 4. Validate a profiling JSON manually
 ### 3. Validate a profiling JSON
->>>>>>> 5f67e44a
 ```bash
 python - <<'PY'
 from pathlib import Path
@@ -94,14 +88,11 @@
 
 data = json.load(open('samples/trace_minimal.json'))
 validate_run_schema(data)
-<<<<<<< HEAD
-=======
 import jsonschema
 
 schema = json.load(open('schema/run.schema.json'))
 data = json.load(open('samples/trace_minimal.json'))
 jsonschema.validate(instance=data, schema=schema)
->>>>>>> 5f67e44a
 print('Validation succeeded!')
 PY
 ```
@@ -113,16 +104,11 @@
 - `neurolens/adapters/` — backend-specific adapters and registry.
 - `neurolens/fingerprint/` — fingerprint builder and similarity utilities.
 - `neurolens/utils/` — environment detection, schema validation, and JSON helpers.
-<<<<<<< HEAD
-=======
 - `neurolens/utils/` — environment detection and schema validation helpers.
->>>>>>> 5f67e44a
 - `neurolens/cli/` — Typer-powered CLI entrypoints.
 - `samples/` — example traces; generate models via `tools/` helpers when needed.
 - `golden/` — canonical traces for parity checks.
 - `tests/` — Pytest-based validation harness for schema and adapters.
-<<<<<<< HEAD
-=======
 - `neurolens/core/` — profiling orchestrator and schema validation helpers.
 - `neurolens/adapters/` — backend-specific adapters (Phase 1: ONNX Runtime).
 - `neurolens/cli/` — Typer-powered CLI entrypoints.
@@ -130,7 +116,6 @@
 - `tests/` — Pytest-based validation harness for schema and profiler logic.
 - `samples/` — Example traces that validate against the schema.
 - `tests/` — Pytest-based validation harness.
->>>>>>> 5f67e44a
 - `devlog/` — Daily development journal capturing progress and next steps.
 
 ## License
