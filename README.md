--- conflicted
+++ resolved
@@ -1,11 +1,8 @@
 # NeuroLens
 
 NeuroLens unifies GPU profiling runs into a strict, shareable ledger. The project now spans the Phase 0 groundwork (docs, schema, validation) and Phase 1–2 runtime adapters for ONNX Runtime, PyTorch, and TensorRT (with graceful stub).
-<<<<<<< HEAD
-=======
 NeuroLens unifies GPU profiling runs into a strict, shareable ledger. The project now includes the Phase 0 groundwork (docs, schema, validation) and the Phase 1 ONNX Runtime profiling pipeline.
 NeuroLens unifies GPU profiling runs into a strict, shareable ledger. This repository currently hosts the Phase 0 groundwork: schema, docs, and validation tests.
->>>>>>> 1ad189fb
 
 ## Quickstart
 
@@ -52,11 +49,8 @@
 Fingerprints capture per-op vectors normalized by run totals and optional hardware peaks. Similarity uses cosine distance across
 aligned op signatures, and the diff output highlights which layers shifted most.
 
-<<<<<<< HEAD
 ### 5. Generate Insights & Reports
-=======
 ### Generate Insights & Reports
->>>>>>> 1ad189fb
 ```bash
 # From a validated profiling run
 neurolens report --run runs/example.json --md out/report.md --html out/report.html
@@ -67,7 +61,6 @@
 ```
 Insights evaluate the rule DSL in `neurolens/insights/rules.yaml`, rank findings by severity and impact, and emit Markdown/HTML summaries that highlight global issues, per-op bottlenecks, and divergences versus an optional baseline.
 
-<<<<<<< HEAD
 ### 6. Local Visualization
 ```bash
 # Launch the dashboard with a profiling run preloaded
@@ -82,7 +75,6 @@
 The Streamlit-powered dashboard offers timeline, roofline, and fingerprint diff pages. All data is loaded from local JSON files so the experience remains fully offline.
 
 ### 7. Validate a profiling JSON manually
-=======
 ### 5. Validate a profiling JSON manually
 ### 5. Validate a profiling JSON manually
 ### 4. Validate a profiling JSON manually
@@ -103,7 +95,6 @@
 
 ### 4. Validate a profiling JSON manually
 ### 3. Validate a profiling JSON
->>>>>>> 1ad189fb
 ```bash
 python - <<'PY'
 from pathlib import Path
@@ -112,14 +103,11 @@
 
 data = json.load(open('samples/trace_minimal.json'))
 validate_run_schema(data)
-<<<<<<< HEAD
-=======
 import jsonschema
 
 schema = json.load(open('schema/run.schema.json'))
 data = json.load(open('samples/trace_minimal.json'))
 jsonschema.validate(instance=data, schema=schema)
->>>>>>> 1ad189fb
 print('Validation succeeded!')
 PY
 ```
@@ -131,16 +119,11 @@
 - `neurolens/adapters/` — backend-specific adapters and registry.
 - `neurolens/fingerprint/` — fingerprint builder and similarity utilities.
 - `neurolens/utils/` — environment detection, schema validation, and JSON helpers.
-<<<<<<< HEAD
-=======
 - `neurolens/utils/` — environment detection and schema validation helpers.
->>>>>>> 1ad189fb
 - `neurolens/cli/` — Typer-powered CLI entrypoints.
 - `samples/` — example traces; generate models via `tools/` helpers when needed.
 - `golden/` — canonical traces for parity checks.
 - `tests/` — Pytest-based validation harness for schema and adapters.
-<<<<<<< HEAD
-=======
 - `neurolens/core/` — profiling orchestrator and schema validation helpers.
 - `neurolens/adapters/` — backend-specific adapters (Phase 1: ONNX Runtime).
 - `neurolens/cli/` — Typer-powered CLI entrypoints.
@@ -148,7 +131,6 @@
 - `tests/` — Pytest-based validation harness for schema and profiler logic.
 - `samples/` — Example traces that validate against the schema.
 - `tests/` — Pytest-based validation harness.
->>>>>>> 1ad189fb
 - `devlog/` — Daily development journal capturing progress and next steps.
 
 ## License
